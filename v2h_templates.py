# These are templates for validation_to_html.py
# Variables should be in curly braces

STYLE = '''
<style>
body {
  font-family: sans-serif;
  font-size: 12pt;
  margin: 0px;
}
main {
  margin: 10px;
}
main {
  margin: 0 auto;
  max-width: 900px;
}
th {
  font-size: 10pt;
}
.errors {
  font-size: 10pt;
  color: #ED0000;
}
.warnings {
  font-size: 10pt;
  color: saddlebrown;
}
.notices {
  font-size: 10pt;
  color: darkblue;
}
.bold {
  font-weight: bold;
}
.color0 {
  background: pink;
}
.color1 {
  background: lightgreen;
}
.hlink {
  color: #888;
  opacity: 0.5;
}
table {
    max-width: 900px;
}
tr:hover td:nth-child(n+2) {
<<<<<<< HEAD
    background: lightblue;
    box-shadow: 0px 0px 5px lightblue;
}
td {
  border-radius: 2px;
}
td div+div {
    margin-top: 0.8em;
}
.tooltip {
    font-weight: bold;
    position: relative;
    text-align: left;
}
.tooltip div {
    display: inline-block;
    width: 19px;
}
.tooltip:before {
    content: attr(data-text);
    position: absolute;
    top: 100%;
    transform: translateX(-50%);
    margin-top: 14px;
    width: 200px;
    padding: 10px;
    border-radius: 10px;
    background: lightblue;
    color: black;
    text-align: center;
    opacity: 0;
    transition: .3s opacity;
    visibility: hidden;
    z-index: 10
}
.tooltip:after {
    content: "";
    position: absolute;
    margin-top: -5px;
    top: 100%;
    transform: translateX(-50%);
    border: 10px solid #000;
    border-color: transparent transparent lightblue transparent;
    visibility: hidden;
    opacity: 0;
    transition: .3s opacity
}
.tooltip:hover {
    text-decoration: none
}
.tooltip:hover:before,.tooltip:hover:after {
    opacity: 1;
    visibility: visible
=======
    filter: hue-rotate(-50deg);
}
footer {
    background: white;
    border-top: 1px solid grey;
    bottom: 0px;
    padding: 10px;
    position: sticky;
>>>>>>> a397360f
}
</style>
'''

INDEX_HEADER = '''
<!doctype html>
<html>
<head>
<title>Subway Validator</title>
<meta charset="utf-8">
(s)
</head>
<body>
<main>
<h1>Subway Validation Results</h1>
<p>Total good metro networks: {good_cities} of {total_cities}.</p>
<p><a href="render.html">View networks on a map</a></p>
<table cellspacing="3" cellpadding="2" style="margin-bottom: 1em;">
'''.replace('(s)', STYLE)

INDEX_CONTINENT = '''
<tr><td colspan="9">&nbsp;</td></tr>
<tr>
<th>Continent</th>
<th>Country</th>
<th>Good Cities</th>
<th>Subway Lines</th>
<th>Light Rail Lines</th>
<th>Stations</th>
<th>Interchanges</th>
<th>Errors</th>
<th>Warnings</th>
<th>Notices</th>
</tr>
<tr>
<td colspan="2" class="bold color{=cities}">{continent}</td>
<td class="color{=cities}">{good_cities} / {total_cities}</td>
<td class="color{=subwayl}">{subwayl_found} / {subwayl_expected}</td>
<td class="color{=lightrl}">{lightrl_found} / {lightrl_expected}</td>
<td class="color{=stations}">{stations_found} / {stations_expected}</td>
<td class="color{=transfers}">{transfers_found} / {transfers_expected}</td>
<td class="color{=errors}">{num_errors}</td>
<td class="color{=warnings}">{num_warnings}</td>
<td class="color{=notices}">{num_notices}</td>
</tr>
{content}
'''

INDEX_COUNTRY = '''
<tr>
<td>&nbsp;</td>
<td class="bold color{=cities}"><a href="{file}">{country}</a></td>
<td class="color{=cities}">{good_cities} / {total_cities}</td>
<td class="color{=subwayl}">{subwayl_found} / {subwayl_expected}</td>
<td class="color{=lightrl}">{lightrl_found} / {lightrl_expected}</td>
<td class="color{=stations}">{stations_found} / {stations_expected}</td>
<td class="color{=transfers}">{transfers_found} / {transfers_expected}</td>
<td class="color{=errors}">{num_errors}</td>
<td class="color{=warnings}">{num_warnings}</td>
<td class="color{=notices}">{num_notices}</td>
</tr>
'''

INDEX_FOOTER = '''
</table>
</main>
<<<<<<< HEAD
<p>Produced by <a href="https://github.com/mapsme/subways">Subway Preprocessor</a> on {date}.
=======
<footer>Produced by <a href="https://github.com/mapsme/subways">Subway Preprocessor</a> on {date}.
>>>>>>> a397360f
See <a href="{google}">this spreadsheet</a> for the reference metro statistics and
<a href="https://en.wikipedia.org/wiki/List_of_metro_systems#List">this wiki page</a> for a list
of all metro systems.</footer>
</body>
</html>
'''

COUNTRY_HEADER = '''
<!doctype html>
<html>
<head>
<title>Subway Validator: {country}</title>
<meta charset="utf-8">
(s)
</head>
<body>
<main>
<h1>Subway Validation Results for {country}</h1>
<p><a href="index.html">Return to the countries list</a>.</p>
<table cellspacing="3" cellpadding="2">
<tr>
<th>City</th>
{?subways}
<th>Subway Lines</th>
<th>Light Rail Lines</th>
{end}{?overground}
<th>Tram Lines</th>
<th>Bus Lines</th>
<th>T-Bus Lines</th>
<th>Other Lines</th>
{end}
<th>Stations</th>
<th>Interchanges</th>
<th>Unused Entrances</th>
</tr>
'''.replace('(s)', STYLE)

COUNTRY_CITY = '''
<tr id="{slug}">
<td class="bold color{good_cities}">
  {city}
  {?yaml}<a href="{yaml}" class="hlink" title="Download YAML">Y</a>{end}
  {?json}<a href="{json}" class="hlink" title="Download GeoJSON">J</a>{end}
  {?json}<a href="render.html#{slug}" class="hlink" title="View map" target="_blank">M</a>{end}
</td>
{?subways}
<td class="color{=subwayl}">sub: {subwayl_found} / {subwayl_expected}</td>
<td class="color{=lightrl}">lr: {lightrl_found} / {lightrl_expected}</td>
{end}{?overground}
<td class="color{=traml}">t: {traml_found} / {traml_expected}</td>
<td class="color{=busl}">b: {busl_found} / {busl_expected}</td>
<td class="color{=trolleybusl}">tb: {trolleybusl_found} / {trolleybusl_expected}</td>
<td class="color{=otherl}">o: {otherl_found} / {otherl_expected}</td>
{end}
<td class="color{=stations}">st: {stations_found} / {stations_expected}</td>
<td class="color{=transfers}">int: {transfers_found} / {transfers_expected}</td>
<td class="color{=entrances}">ent: {unused_entrances}</td>
</tr>
<tr><td colspan="{?subways}6{end}{?overground}8{end}">
{?errors}
<div class="errors"><div data-text="Network is invalid and not suitable for routing." class="tooltip">🛑 Errors</div>
{errors}
</div>
{end}
{?warnings}
<div class="warnings"><div data-text="Problematic data but it's still possible to build routes." class="tooltip">⚠️ Warnings</div>
{warnings}
</div>
{end}
{?notices}
<div class="notices"><div data-text="Suspicious condition but not necessarily an error." class="tooltip">ℹ️ Notices</div>
{notices}
{end}
</div>
</td></tr>
'''

COUNTRY_FOOTER = '''
</table>
</main>
<<<<<<< HEAD
<p>Produced by <a href="https://github.com/mapsme/subways">Subway Preprocessor</a> on {date}.</p>
=======
<footer>Produced by <a href="https://github.com/mapsme/subways">Subway Preprocessor</a> on {date}.</footer>
>>>>>>> a397360f
</body>
</html>
'''<|MERGE_RESOLUTION|>--- conflicted
+++ resolved
@@ -47,9 +47,7 @@
     max-width: 900px;
 }
 tr:hover td:nth-child(n+2) {
-<<<<<<< HEAD
-    background: lightblue;
-    box-shadow: 0px 0px 5px lightblue;
+    filter: hue-rotate(-50deg);
 }
 td {
   border-radius: 2px;
@@ -100,9 +98,7 @@
 }
 .tooltip:hover:before,.tooltip:hover:after {
     opacity: 1;
-    visibility: visible
-=======
-    filter: hue-rotate(-50deg);
+    visibility: visible 
 }
 footer {
     background: white;
@@ -110,7 +106,6 @@
     bottom: 0px;
     padding: 10px;
     position: sticky;
->>>>>>> a397360f
 }
 </style>
 '''
@@ -177,11 +172,7 @@
 INDEX_FOOTER = '''
 </table>
 </main>
-<<<<<<< HEAD
-<p>Produced by <a href="https://github.com/mapsme/subways">Subway Preprocessor</a> on {date}.
-=======
 <footer>Produced by <a href="https://github.com/mapsme/subways">Subway Preprocessor</a> on {date}.
->>>>>>> a397360f
 See <a href="{google}">this spreadsheet</a> for the reference metro statistics and
 <a href="https://en.wikipedia.org/wiki/List_of_metro_systems#List">this wiki page</a> for a list
 of all metro systems.</footer>
@@ -262,11 +253,7 @@
 COUNTRY_FOOTER = '''
 </table>
 </main>
-<<<<<<< HEAD
-<p>Produced by <a href="https://github.com/mapsme/subways">Subway Preprocessor</a> on {date}.</p>
-=======
 <footer>Produced by <a href="https://github.com/mapsme/subways">Subway Preprocessor</a> on {date}.</footer>
->>>>>>> a397360f
 </body>
 </html>
 '''